cmake_minimum_required(VERSION 3.23)

project(Game_Of_Ur VERSION 0.3.3)


set(CMAKE_DEBUG_POSTFIX -d)
set(CMAKE_RELWITHDEBINFO_POSTFIX -dfast)
set(CMAKE_BUILD_PARALLEL_LEVEL 8)


add_executable(Game_Of_Ur)
set_target_properties(Game_Of_Ur PROPERTIES DEBUG_POSTFIX ${CMAKE_DEBUG_POSTFIX})
set_target_properties(Game_Of_Ur PROPERTIES RELWITHDEBINFO_POSTFIX ${CMAKE_RELWITHDEBINFO_POSTFIX})
set_target_properties(Game_Of_Ur PROPERTIES WIN32_EXECUTABLE $<NOT:$<OR:$<CONFIG:Debug>,$<CONFIG:RelWithDebInfo>>>)
target_compile_definitions(Game_Of_Ur PRIVATE CMAKE_EXPORT_COMPILE_COMMANDS=1)

add_library(project_compiler_flags INTERFACE)
target_compile_features(project_compiler_flags INTERFACE cxx_std_17)
set(gcc_like_cxx $<COMPILE_LANG_AND_ID:CXX,ARMClang,AppleClang,Clang,GNU,LCC>)
set(msvc_cxx $<COMPILE_LANG_AND_ID:CXX,MSVC>)
target_compile_options(
    project_compiler_flags INTERFACE
    "$<$<CONFIG:Debug>:$<${gcc_like_cxx}:-Wall;-Wextra;-Wshadow;-Wformat=2;-Wunused;-g>>"
    "$<$<CONFIG:Debug>:$<${msvc_cxx}:-W3;-g>>"
)

configure_file(src/app/version.h.in ${CMAKE_CURRENT_BINARY_DIR}/src/app/version.h)
target_include_directories(
    Game_Of_Ur PRIVATE ${CMAKE_CURRENT_SOURCE_DIR}/src/app ${CMAKE_CURRENT_BINARY_DIR}/src/app
)

# copy all data files over, creating dependency between copy and source
# see: https://stackoverflow.com/questions/34799916/copy-file-from-source-directory-to-binary-directory-using-cmake
file(GLOB_RECURSE SRC_FILES "src/app/*.cpp")
file(GLOB_RECURSE DATA_FILES RELATIVE ${CMAKE_CURRENT_SOURCE_DIR} "data/*")
foreach(data_file ${DATA_FILES})
    add_custom_command(
        OUTPUT "${CMAKE_CURRENT_BINARY_DIR}/${data_file}"
        COMMAND ${CMAKE_COMMAND} -E copy
            "${CMAKE_CURRENT_SOURCE_DIR}/${data_file}"
            "${CMAKE_CURRENT_BINARY_DIR}/${data_file}"
        DEPENDS "${CMAKE_CURRENT_SOURCE_DIR}/${data_file}"
    )
endforeach()
add_custom_target(build_time_make_directory ALL
    COMMAND ${CMAKE_COMMAND} -E make_directory user_data
)
add_custom_target(data_file_dependencies DEPENDS "$<LIST:TRANSFORM,${DATA_FILES},PREPEND,${CMAKE_CURRENT_BINARY_DIR}/>")

add_subdirectory(src/engine)

target_sources(
    Game_Of_Ur
    # Ur application sources
    PRIVATE
        ${SRC_FILES}
        src/main.cpp
)


find_package(SDL2 REQUIRED CONFIG REQUIRED COMPONENTS SDL2)
find_package(SDL2 REQUIRED CONFIG COMPONENTS SDL2main)
find_package(nlohmann_json 3.12.0 REQUIRED)
find_package(glm 1.0 REQUIRED)
find_package(assimp 6.0 REQUIRED)

if(TARGET SDL2::SDL2main)
    target_link_libraries(Game_Of_Ur PRIVATE SDL2::SDL2main)
endif()
target_link_libraries(Game_Of_Ur PRIVATE SDL2::SDL2)
target_link_libraries(Game_Of_Ur PRIVATE nlohmann_json::nlohmann_json)
target_link_libraries(Game_Of_Ur PRIVATE glm::glm)
target_link_libraries(Game_Of_Ur PRIVATE assimp::assimp)
target_link_libraries(Game_Of_Ur PRIVATE project_compiler_flags)
target_link_libraries(Game_Of_Ur PRIVATE ToyMaker)

add_dependencies(Game_Of_Ur data_file_dependencies build_time_make_directory)

install(
    DIRECTORY ${CMAKE_CURRENT_BINARY_DIR}/data
    DESTINATION .
)

install(
    DIRECTORY
    DESTINATION user_data
)
install(
    FILES
        "docs/systems/game-of-ur/01_design_doc.md"
        "LICENSE.txt"
        "README.md"
    DESTINATION 
        "."
)
install(
    TARGETS Game_Of_Ur
    RUNTIME_DEPENDENCY_SET deps
    DESTINATION .
)
install(
    RUNTIME_DEPENDENCY_SET deps
    PRE_EXCLUDE_REGEXES "api-ms-" "ext-ms-"
    POST_EXCLUDE_REGEXES ".*system32/.*\\.dll"
    DIRECTORIES $ENV{PATH}
    DESTINATION .
)

<<<<<<< HEAD
find_package(ToyMaker 0.1.2 REQUIRED)
=======
>>>>>>> cb6212a5

set(CMAKE_INSTALL_SYSTEM_RUNTIME_DESTINATION .)

include(InstallRequiredSystemLibraries)
set(CPACK_RESOURCE_FILE_LICENSE ${CMAKE_CURRENT_SOURCE_DIR}/LICENSE.txt)
set(CPACK_PACKAGE_VERSION_MAJOR "${Game_Of_Ur_VERSION_MAJOR}")
set(CPACK_PACKAGE_VERSION_MINOR "${Game_Of_Ur_VERSION_MINOR}")
set(CPACK_GENERATOR "ZIP")
set(CPACK_SOURCE_GENERATOR "ZIP")
include(CPack)<|MERGE_RESOLUTION|>--- conflicted
+++ resolved
@@ -87,33 +87,40 @@
 )
 install(
     FILES
-        "docs/systems/game-of-ur/01_design_doc.md"
-        "LICENSE.txt"
-        "README.md"
-    DESTINATION 
-        "."
-)
-install(
-    TARGETS Game_Of_Ur
-    RUNTIME_DEPENDENCY_SET deps
-    DESTINATION .
-)
-install(
-    RUNTIME_DEPENDENCY_SET deps
-    PRE_EXCLUDE_REGEXES "api-ms-" "ext-ms-"
-    POST_EXCLUDE_REGEXES ".*system32/.*\\.dll"
-    DIRECTORIES $ENV{PATH}
-    DESTINATION .
+        # Data Model Headers
+        src/app/game_of_ur_data/board.hpp
+        src/app/game_of_ur_data/dice.hpp
+        src/app/game_of_ur_data/house.hpp
+        src/app/game_of_ur_data/model.hpp
+        src/app/game_of_ur_data/phase.hpp
+        src/app/game_of_ur_data/piece_type_id.hpp
+        src/app/game_of_ur_data/piece_type.hpp
+        src/app/game_of_ur_data/piece.hpp
+        src/app/game_of_ur_data/serialize.hpp
+        src/app/game_of_ur_data/player.hpp
+        src/app/game_of_ur_data/role_id.hpp
+
+        # Engine Interface Headers
+        src/app/board_locations.hpp
+        src/app/ur_controller.hpp
+        src/app/ur_look_at_board.hpp
+        src/app/ur_player_cpu_random.hpp
+        src/app/ur_player_local.hpp
+        src/app/ur_records.hpp
+        src/app/ur_scene_manager.hpp
+        src/app/ur_scene_view.hpp
+        src/app/ur_ui_navigation.hpp
+        src/app/ur_ui_records_browser.hpp
+        src/app/ur_ui_tutorials_browser.hpp
+        src/app/ur_ui_version.hpp
+        src/app/ur_ui_view.hpp
+        ${CMAKE_CURRENT_BINARY_DIR}/src/app/version.h
 )
 
-<<<<<<< HEAD
 find_package(ToyMaker 0.1.2 REQUIRED)
-=======
->>>>>>> cb6212a5
 
-set(CMAKE_INSTALL_SYSTEM_RUNTIME_DESTINATION .)
+toymaker_configure_executable(Game_Of_Ur)
 
-include(InstallRequiredSystemLibraries)
 set(CPACK_RESOURCE_FILE_LICENSE ${CMAKE_CURRENT_SOURCE_DIR}/LICENSE.txt)
 set(CPACK_PACKAGE_VERSION_MAJOR "${Game_Of_Ur_VERSION_MAJOR}")
 set(CPACK_PACKAGE_VERSION_MINOR "${Game_Of_Ur_VERSION_MINOR}")
