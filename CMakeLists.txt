cmake_minimum_required(VERSION 3.23)

project(Game_Of_Ur VERSION 0.3.3)


set(CMAKE_DEBUG_POSTFIX -d)
set(CMAKE_RELWITHDEBINFO_POSTFIX -dfast)
set(CMAKE_BUILD_PARALLEL_LEVEL 8)


add_executable(Game_Of_Ur)
set_target_properties(Game_Of_Ur PROPERTIES DEBUG_POSTFIX ${CMAKE_DEBUG_POSTFIX})
set_target_properties(Game_Of_Ur PROPERTIES RELWITHDEBINFO_POSTFIX ${CMAKE_RELWITHDEBINFO_POSTFIX})
set_target_properties(Game_Of_Ur PROPERTIES WIN32_EXECUTABLE $<NOT:$<OR:$<CONFIG:Debug>,$<CONFIG:RelWithDebInfo>>>)
target_compile_definitions(Game_Of_Ur PRIVATE CMAKE_EXPORT_COMPILE_COMMANDS=1)

add_library(project_compiler_flags INTERFACE)
target_compile_features(project_compiler_flags INTERFACE cxx_std_17)
set(gcc_like_cxx $<COMPILE_LANG_AND_ID:CXX,ARMClang,AppleClang,Clang,GNU,LCC>)
set(msvc_cxx $<COMPILE_LANG_AND_ID:CXX,MSVC>)
target_compile_options(
    project_compiler_flags INTERFACE
    "$<$<CONFIG:Debug>:$<${gcc_like_cxx}:-Wall;-Wextra;-Wshadow;-Wformat=2;-Wunused;-g>>"
    "$<$<CONFIG:Debug>:$<${msvc_cxx}:-W3;-g>>"
)

configure_file(src/app/version.h.in ${CMAKE_CURRENT_BINARY_DIR}/src/app/version.h)
target_include_directories(
    Game_Of_Ur PRIVATE ${CMAKE_CURRENT_SOURCE_DIR}/src/app ${CMAKE_CURRENT_BINARY_DIR}/src/app
)

# copy all data files over, creating dependency between copy and source
# see: https://stackoverflow.com/questions/34799916/copy-file-from-source-directory-to-binary-directory-using-cmake
file(GLOB_RECURSE SRC_FILES "src/app/*.cpp")
file(GLOB_RECURSE DATA_FILES RELATIVE ${CMAKE_CURRENT_SOURCE_DIR} "data/*")
foreach(data_file ${DATA_FILES})
    add_custom_command(
        OUTPUT "${CMAKE_CURRENT_BINARY_DIR}/${data_file}"
        COMMAND ${CMAKE_COMMAND} -E copy
            "${CMAKE_CURRENT_SOURCE_DIR}/${data_file}"
            "${CMAKE_CURRENT_BINARY_DIR}/${data_file}"
        DEPENDS "${CMAKE_CURRENT_SOURCE_DIR}/${data_file}"
    )
endforeach()
add_custom_target(build_time_make_directory ALL
    COMMAND ${CMAKE_COMMAND} -E make_directory user_data
)
add_custom_target(data_file_dependencies DEPENDS "$<LIST:TRANSFORM,${DATA_FILES},PREPEND,${CMAKE_CURRENT_BINARY_DIR}/>")

add_subdirectory(src/engine)

target_sources(
    Game_Of_Ur
    # Ur application sources
    PRIVATE
        ${SRC_FILES}
        src/main.cpp
)


find_package(SDL2 REQUIRED CONFIG REQUIRED COMPONENTS SDL2)
find_package(SDL2 REQUIRED CONFIG COMPONENTS SDL2main)
find_package(nlohmann_json 3.12.0 REQUIRED)
find_package(glm 1.0 REQUIRED)
find_package(assimp 6.0 REQUIRED)

if(TARGET SDL2::SDL2main)
    target_link_libraries(Game_Of_Ur PRIVATE SDL2::SDL2main)
endif()
target_link_libraries(Game_Of_Ur PRIVATE SDL2::SDL2)
target_link_libraries(Game_Of_Ur PRIVATE nlohmann_json::nlohmann_json)
target_link_libraries(Game_Of_Ur PRIVATE glm::glm)
target_link_libraries(Game_Of_Ur PRIVATE assimp::assimp)
target_link_libraries(Game_Of_Ur PRIVATE project_compiler_flags)
target_link_libraries(Game_Of_Ur PRIVATE ToyMaker)

add_dependencies(Game_Of_Ur data_file_dependencies build_time_make_directory)

install(
    DIRECTORY ${CMAKE_CURRENT_BINARY_DIR}/data
    DESTINATION .
)

install(
    DIRECTORY
    DESTINATION user_data
)
install(
    FILES
        "docs/systems/game-of-ur/01_design_doc.md"
        "LICENSE.txt"
        "README.md"
    DESTINATION 
        "."
)
install(
    TARGETS Game_Of_Ur
    RUNTIME_DEPENDENCY_SET deps
    DESTINATION .
)
install(
    RUNTIME_DEPENDENCY_SET deps
    PRE_EXCLUDE_REGEXES "api-ms-" "ext-ms-"
    POST_EXCLUDE_REGEXES ".*system32/.*\\.dll"
    DIRECTORIES $ENV{PATH}
    DESTINATION .
)

<<<<<<< HEAD
find_package(ToyMaker 0.1.2 REQUIRED)
=======
>>>>>>> cb6212a5

set(CMAKE_INSTALL_SYSTEM_RUNTIME_DESTINATION .)

include(InstallRequiredSystemLibraries)
set(CPACK_RESOURCE_FILE_LICENSE ${CMAKE_CURRENT_SOURCE_DIR}/LICENSE.txt)
set(CPACK_PACKAGE_VERSION_MAJOR "${Game_Of_Ur_VERSION_MAJOR}")
set(CPACK_PACKAGE_VERSION_MINOR "${Game_Of_Ur_VERSION_MINOR}")
set(CPACK_GENERATOR "ZIP")
set(CPACK_SOURCE_GENERATOR "ZIP")
include(CPack)<|MERGE_RESOLUTION|>--- conflicted
+++ resolved
@@ -57,6 +57,7 @@
         src/main.cpp
 )
 
+find_package(ToyMaker 0.1.2 REQUIRED)
 
 find_package(SDL2 REQUIRED CONFIG REQUIRED COMPONENTS SDL2)
 find_package(SDL2 REQUIRED CONFIG COMPONENTS SDL2main)
@@ -106,10 +107,6 @@
     DESTINATION .
 )
 
-<<<<<<< HEAD
-find_package(ToyMaker 0.1.2 REQUIRED)
-=======
->>>>>>> cb6212a5
 
 set(CMAKE_INSTALL_SYSTEM_RUNTIME_DESTINATION .)
 
